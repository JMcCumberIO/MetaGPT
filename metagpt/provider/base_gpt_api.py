#!/usr/bin/env python
# -*- coding: utf-8 -*-
"""
@Time    : 2023/5/5 23:04
@Author  : alexanderwu
@File    : base_gpt_api.py
"""
import json
from abc import abstractmethod
from typing import Optional

from metagpt.logs import logger
from metagpt.provider.base_chatbot import BaseChatbot


class BaseGPTAPI(BaseChatbot):
    """GPT API abstract class, requiring all inheritors to provide a series of standard capabilities"""

    system_prompt = "You are a helpful assistant."

    def _user_msg(self, msg: str) -> dict[str, str]:
        return {"role": "user", "content": msg}

    def _assistant_msg(self, msg: str) -> dict[str, str]:
        return {"role": "assistant", "content": msg}

    def _system_msg(self, msg: str) -> dict[str, str]:
        return {"role": "system", "content": msg}

    def _system_msgs(self, msgs: list[str]) -> list[dict[str, str]]:
        return [self._system_msg(msg) for msg in msgs]

    def _default_system_msg(self):
        return self._system_msg(self.system_prompt)

    def ask(self, msg: str, timeout=3) -> str:
        message = [self._default_system_msg(), self._user_msg(msg)] if self.use_system_prompt else [self._user_msg(msg)]
        rsp = self.completion(message, timeout=timeout)
        return self.get_choice_text(rsp)

<<<<<<< HEAD
    async def aask(
        self,
        msg: str,
        system_msgs: Optional[list[str]] = None,
        format_msgs: Optional[list[dict[str, str]]] = None,
        generator: bool = False,
        timeout=3,
    ) -> str:
=======
    async def aask(self, msg: str, system_msgs: Optional[list[str]] = None, stream=True) -> str:
>>>>>>> 9cc8fd88
        if system_msgs:
            message = self._system_msgs(system_msgs)
        else:
<<<<<<< HEAD
            message = [self._default_system_msg()]
        if format_msgs:
            message.extend(format_msgs)
        message.append(self._user_msg(msg))
        rsp = await self.acompletion_text(message, stream=True, generator=generator, timeout=timeout)
=======
            message = (
                [self._default_system_msg(), self._user_msg(msg)] if self.use_system_prompt else [self._user_msg(msg)]
            )
        rsp = await self.acompletion_text(message, stream=stream)
>>>>>>> 9cc8fd88
        logger.debug(message)
        # logger.debug(rsp)
        return rsp

    def _extract_assistant_rsp(self, context):
        return "\n".join([i["content"] for i in context if i["role"] == "assistant"])

    def ask_batch(self, msgs: list, timeout=3) -> str:
        context = []
        for msg in msgs:
            umsg = self._user_msg(msg)
            context.append(umsg)
            rsp = self.completion(context, timeout=timeout)
            rsp_text = self.get_choice_text(rsp)
            context.append(self._assistant_msg(rsp_text))
        return self._extract_assistant_rsp(context)

    async def aask_batch(self, msgs: list, timeout=3) -> str:
        """Sequential questioning"""
        context = []
        for msg in msgs:
            umsg = self._user_msg(msg)
            context.append(umsg)
            rsp_text = await self.acompletion_text(context, timeout=timeout)
            context.append(self._assistant_msg(rsp_text))
        return self._extract_assistant_rsp(context)

    def ask_code(self, msgs: list[str], timeout=3) -> str:
        """FIXME: No code segment filtering has been done here, and all results are actually displayed"""
        rsp_text = self.ask_batch(msgs, timeout=timeout)
        return rsp_text

    async def aask_code(self, msgs: list[str], timeout=3) -> str:
        """FIXME: No code segment filtering has been done here, and all results are actually displayed"""
        rsp_text = await self.aask_batch(msgs, timeout=timeout)
        return rsp_text

    @abstractmethod
    def completion(self, messages: list[dict], timeout=3):
        """All GPTAPIs are required to provide the standard OpenAI completion interface
        [
            {"role": "system", "content": "You are a helpful assistant."},
            {"role": "user", "content": "hello, show me python hello world code"},
            # {"role": "assistant", "content": ...}, # If there is an answer in the history, also include it
        ]
        """

    @abstractmethod
    async def acompletion(self, messages: list[dict], timeout=3):
        """Asynchronous version of completion
        All GPTAPIs are required to provide the standard OpenAI completion interface
        [
            {"role": "system", "content": "You are a helpful assistant."},
            {"role": "user", "content": "hello, show me python hello world code"},
            # {"role": "assistant", "content": ...}, # If there is an answer in the history, also include it
        ]
        """

    @abstractmethod
    async def acompletion_text(self, messages: list[dict], stream=False, timeout=3) -> str:
        """Asynchronous version of completion. Return str. Support stream-print"""

    def get_choice_text(self, rsp: dict) -> str:
        """Required to provide the first text of choice"""
        return rsp.get("choices")[0]["message"]["content"]

    def get_choice_function(self, rsp: dict) -> dict:
        """Required to provide the first function of choice
        :param dict rsp: OpenAI chat.comletion respond JSON, Note "message" must include "tool_calls",
            and "tool_calls" must include "function", for example:
            {...
                "choices": [
                    {
                    "index": 0,
                    "message": {
                        "role": "assistant",
                        "content": null,
                        "tool_calls": [
                        {
                            "id": "call_Y5r6Ddr2Qc2ZrqgfwzPX5l72",
                            "type": "function",
                            "function": {
                            "name": "execute",
                            "arguments": "{\n  \"language\": \"python\",\n  \"code\": \"print('Hello, World!')\"\n}"
                            }
                        }
                        ]
                    },
                    "finish_reason": "stop"
                    }
                ],
                ...}
        :return dict: return first function of choice, for exmaple,
            {'name': 'execute', 'arguments': '{\n  "language": "python",\n  "code": "print(\'Hello, World!\')"\n}'}
        """
        return rsp.get("choices")[0]["message"]["tool_calls"][0]["function"]

    def get_choice_function_arguments(self, rsp: dict) -> dict:
        """Required to provide the first function arguments of choice.

        :param dict rsp: same as in self.get_choice_function(rsp)
        :return dict: return the first function arguments of choice, for example,
            {'language': 'python', 'code': "print('Hello, World!')"}
        """
        return json.loads(self.get_choice_function(rsp)["arguments"])

    def messages_to_prompt(self, messages: list[dict]):
        """[{"role": "user", "content": msg}] to user: <msg> etc."""
        return "\n".join([f"{i['role']}: {i['content']}" for i in messages])

    def messages_to_dict(self, messages):
        """objects to [{"role": "user", "content": msg}] etc."""
        return [i.to_dict() for i in messages]

    @abstractmethod
    async def close(self):
        """Close connection"""
        pass<|MERGE_RESOLUTION|>--- conflicted
+++ resolved
@@ -38,7 +38,6 @@
         rsp = self.completion(message, timeout=timeout)
         return self.get_choice_text(rsp)
 
-<<<<<<< HEAD
     async def aask(
         self,
         msg: str,
@@ -46,25 +45,16 @@
         format_msgs: Optional[list[dict[str, str]]] = None,
         generator: bool = False,
         timeout=3,
+        stream=True,
     ) -> str:
-=======
-    async def aask(self, msg: str, system_msgs: Optional[list[str]] = None, stream=True) -> str:
->>>>>>> 9cc8fd88
         if system_msgs:
             message = self._system_msgs(system_msgs)
         else:
-<<<<<<< HEAD
             message = [self._default_system_msg()]
         if format_msgs:
             message.extend(format_msgs)
         message.append(self._user_msg(msg))
-        rsp = await self.acompletion_text(message, stream=True, generator=generator, timeout=timeout)
-=======
-            message = (
-                [self._default_system_msg(), self._user_msg(msg)] if self.use_system_prompt else [self._user_msg(msg)]
-            )
-        rsp = await self.acompletion_text(message, stream=stream)
->>>>>>> 9cc8fd88
+        rsp = await self.acompletion_text(message, stream=stream, generator=generator, timeout=timeout)
         logger.debug(message)
         # logger.debug(rsp)
         return rsp
@@ -124,7 +114,7 @@
         """
 
     @abstractmethod
-    async def acompletion_text(self, messages: list[dict], stream=False, timeout=3) -> str:
+    async def acompletion_text(self, messages: list[dict], stream=False, generator: bool = False, timeout=3) -> str:
         """Asynchronous version of completion. Return str. Support stream-print"""
 
     def get_choice_text(self, rsp: dict) -> str:
