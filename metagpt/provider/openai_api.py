--- conflicted
+++ resolved
@@ -10,7 +10,7 @@
 
 import json
 import re
-from typing import AsyncIterator, Optional, Union
+from typing import Optional, Union
 
 from openai import APIConnectionError, AsyncOpenAI, AsyncStream
 from openai._base_client import AsyncHttpxClientWrapper
@@ -31,7 +31,7 @@
 from metagpt.provider.llm_provider_registry import register_provider
 from metagpt.schema import Message
 from metagpt.utils.common import CodeParser, decode_image
-from metagpt.utils.cost_manager import CostManager, Costs, TokenCostManager
+from metagpt.utils.cost_manager import CostManager, TokenCostManager
 from metagpt.utils.exceptions import handle_exception
 from metagpt.utils.token_counter import (
     count_message_tokens,
@@ -61,16 +61,10 @@
         self.auto_max_tokens = False
         self.cost_manager: Optional[CostManager] = None
 
-<<<<<<< HEAD
-    def _init_model(self):
-        self.model = self.config.model  # Used in _calc_usage & _cons_kwargs
-        self.pricing_plan = self.config.pricing_plan or self.model
-
-=======
->>>>>>> 0e63b928
     def _init_client(self):
         """https://github.com/openai/openai-python#async-usage"""
         self.model = self.config.model  # Used in _calc_usage & _cons_kwargs
+        self.pricing_plan = self.config.pricing_plan or self.model
         kwargs = self._make_client_kwargs()
         self.aclient = AsyncOpenAI(**kwargs)
 
@@ -277,28 +271,15 @@
         if not self.config.calc_usage:
             return usage
 
-        model = self.model if not isinstance(self.cost_manager, TokenCostManager) else "open-llm-model"
+        self.model if not isinstance(self.cost_manager, TokenCostManager) else "open-llm-model"
         try:
-<<<<<<< HEAD
             usage.prompt_tokens = count_message_tokens(messages, self.pricing_plan)
             usage.completion_tokens = count_string_tokens(rsp, self.pricing_plan)
-=======
-            usage.prompt_tokens = count_message_tokens(messages, model)
-            usage.completion_tokens = count_string_tokens(rsp, model)
->>>>>>> 0e63b928
         except Exception as e:
             logger.warning(f"usage calculation failed: {e}")
 
         return usage
 
-<<<<<<< HEAD
-    def get_costs(self) -> Costs:
-        if not self.cost_manager:
-            return Costs(0, 0, 0, 0)
-        return self.cost_manager.get_costs()
-
-=======
->>>>>>> 0e63b928
     def _get_max_tokens(self, messages: list[dict]):
         if not self.auto_max_tokens:
             return self.config.max_token
