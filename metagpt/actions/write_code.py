#!/usr/bin/env python
# -*- coding: utf-8 -*-
"""
@Time    : 2023/5/11 17:45
@Author  : alexanderwu
@File    : write_code.py
@Modified By: mashenquan, 2023-11-1. In accordance with Chapter 2.1.3 of RFC 116, modify the data type of the `cause_by`
            value of the `Message` object.
"""
from tenacity import retry, stop_after_attempt, wait_fixed

from metagpt.actions import WriteDesign
from metagpt.actions.action import Action
from metagpt.const import WORKSPACE_ROOT
from metagpt.logs import logger
from metagpt.schema import Message
<<<<<<< HEAD
from metagpt.utils.common import CodeParser, any_to_str
=======
from metagpt.utils.common import CodeParser
>>>>>>> 84d9f98a

PROMPT_TEMPLATE = """
NOTICE
Role: You are a professional engineer; the main goal is to write PEP8 compliant, elegant, modular, easy to read and maintain Python 3.9 code (but you can also use other programming language)
ATTENTION: Use '##' to SPLIT SECTIONS, not '#'. Output format carefully referenced "Format example".

## Code: {filename} Write code with triple quoto, based on the following list and context.
1. Do your best to implement THIS ONLY ONE FILE. ONLY USE EXISTING API. IF NO API, IMPLEMENT IT.
2. Requirement: Based on the context, implement one following code file, note to return only in code form, your code will be part of the entire project, so please implement complete, reliable, reusable code snippets
3. Attention1: If there is any setting, ALWAYS SET A DEFAULT VALUE, ALWAYS USE STRONG TYPE AND EXPLICIT VARIABLE.
4. Attention2: YOU MUST FOLLOW "Data structures and interface definitions". DONT CHANGE ANY DESIGN.
5. Think before writing: What should be implemented and provided in this document?
6. CAREFULLY CHECK THAT YOU DONT MISS ANY NECESSARY CLASS/FUNCTION IN THIS FILE.
7. Do not use public member functions that do not exist in your design.

-----
# Context
{context}
-----
## Format example
-----
## Code: {filename}
```python
## {filename}
...
```
-----
"""


class WriteCode(Action):
    def __init__(self, name="WriteCode", context: list[Message] = None, llm=None):
        super().__init__(name, context, llm)

    def _is_invalid(self, filename):
        return any(i in filename for i in ["mp3", "wav"])

    def _save(self, context, filename, code):
        # logger.info(filename)
        # logger.info(code_rsp)
        if self._is_invalid(filename):
            return

        design = [i for i in context if i.cause_by == any_to_str(WriteDesign)][0]

        ws_name = CodeParser.parse_str(block="Python package name", text=design.content)
        ws_path = WORKSPACE_ROOT / ws_name
        if f"{ws_name}/" not in filename and all(i not in filename for i in ["requirements.txt", ".md"]):
            ws_path = ws_path / ws_name
        code_path = ws_path / filename
        code_path.parent.mkdir(parents=True, exist_ok=True)
        code_path.write_text(code)
        logger.info(f"Saving Code to {code_path}")

    @retry(stop=stop_after_attempt(2), wait=wait_fixed(1))
    async def write_code(self, prompt):
        code_rsp = await self._aask(prompt)
        code = CodeParser.parse_code(block="", text=code_rsp)
        return code

    async def run(self, context, filename):
        prompt = PROMPT_TEMPLATE.format(context=context, filename=filename)
        logger.info(f"Writing {filename}..")
        code = await self.write_code(prompt)
        # code_rsp = await self._aask_v1(prompt, "code_rsp", OUTPUT_MAPPING)
        # self._save(context, filename, code)
        return code<|MERGE_RESOLUTION|>--- conflicted
+++ resolved
@@ -14,11 +14,8 @@
 from metagpt.const import WORKSPACE_ROOT
 from metagpt.logs import logger
 from metagpt.schema import Message
-<<<<<<< HEAD
+
 from metagpt.utils.common import CodeParser, any_to_str
-=======
-from metagpt.utils.common import CodeParser
->>>>>>> 84d9f98a
 
 PROMPT_TEMPLATE = """
 NOTICE
