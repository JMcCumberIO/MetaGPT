#!/usr/bin/env python
# -*- coding: utf-8 -*-
"""
@Time    : 2023/5/11 17:45
@Author  : alexanderwu
@File    : write_prd.py
@Modified By: mashenquan, 2023/11/27.
            1. According to Section 2.2.3.1 of RFC 135, replace file data in the message with the file name.
            2. According to the design in Section 2.2.3.5.2 of RFC 135, add incremental iteration functionality.
            3. Move the document storage operations related to WritePRD from the save operation of WriteDesign.
@Modified By: mashenquan, 2023/12/5. Move the generation logic of the project name to WritePRD.
"""
from __future__ import annotations

import json
from pathlib import Path
from typing import List

from metagpt.actions import Action, ActionOutput
from metagpt.actions.search_and_summarize import SearchAndSummarize
from metagpt.config import CONFIG
from metagpt.const import (
    COMPETITIVE_ANALYSIS_FILE_REPO,
    DOCS_FILE_REPO,
    PRD_PDF_FILE_REPO,
    PRDS_FILE_REPO,
    REQUIREMENT_FILENAME,
)
from metagpt.logs import logger
from metagpt.schema import Document, Documents
from metagpt.utils.common import CodeParser
from metagpt.utils.file_repository import FileRepository
from metagpt.utils.get_template import get_template
from metagpt.utils.mermaid import mermaid_to_file

templates = {
    "json": {
        "PROMPT_TEMPLATE": """
# Context
{{
    "Original Requirements": "{requirements}",
    "Search Information": ""
}} 

## Format example
{format_example}
-----
Role: You are a professional product manager; the goal is to design a concise, usable, efficient product
Language: Please use the same language as the user requirement, but the title and code should be still in English. For example, if the user speaks Chinese, the specific text of your answer should also be in Chinese.
Requirements: According to the context, fill in the following missing information, note that each sections are returned in Python code triple quote form seperatedly.
ATTENTION: Output carefully referenced "Format example" in format.

## YOU NEED TO FULFILL THE BELOW JSON DOC

{{
    "Language": "", # str, use the same language as the user requirement. en_us / zh_cn etc.
    "Original Requirements": "", # str, place the polished complete original requirements here
<<<<<<< HEAD
    "project_name": "{project_name}", # str, if it's empty, name it with snake case style, like game_2048 / web_2048 / simple_crm etc.
=======
    "Project Name": "{project_name}", # str, if it's empty, name it with snake case style, like game_2048 / web_2048 / simple_crm etc.
>>>>>>> 9cc8fd88
    "Search Information": "",
    "Requirements": "", 
    "Product Goals": [], # Provided as Python list[str], up to 3 clear, orthogonal product goals.
    "User Stories": [], # Provided as Python list[str], up to 5 scenario-based user stories
    "Competitive Analysis": [], # Provided as Python list[str], up to 8 competitive product analyses
    # Use mermaid quadrantChart code syntax. up to 14 competitive products. Translation: Distribute these competitor scores evenly between 0 and 1, trying to conform to a normal distribution centered around 0.5 as much as possible.
    "Competitive Quadrant Chart": "quadrantChart
                title Reach and engagement of campaigns
                x-axis Low Reach --> High Reach
                y-axis Low Engagement --> High Engagement
                quadrant-1 We should expand
                quadrant-2 Need to promote
                quadrant-3 Re-evaluate
                quadrant-4 May be improved
                Campaign A: [0.3, 0.6]
                Campaign B: [0.45, 0.23]
                Campaign C: [0.57, 0.69]
                Campaign D: [0.78, 0.34]
                Campaign E: [0.40, 0.34]
                Campaign F: [0.35, 0.78]",
    "Requirement Analysis": "", # Provide as Plain text.
    "Requirement Pool": [["P0","P0 requirement"],["P1","P1 requirement"]], # Provided as Python list[list[str], the parameters are requirement description, priority(P0/P1/P2), respectively, comply with PEP standards
    "UI Design draft": "", # Provide as Plain text. Be simple. Describe the elements and functions, also provide a simple style description and layout description.
    "Anything UNCLEAR": "", # Provide as Plain text. Try to clarify it.
}}

output a properly formatted JSON, wrapped inside [CONTENT][/CONTENT] like format example,
and only output the json inside this tag, nothing else
""",
        "FORMAT_EXAMPLE": """
[CONTENT]
{{
    "Language": "",
    "Original Requirements": "",
<<<<<<< HEAD
    "project_name": "{project_name}",
=======
    "Project Name": "{project_name}",
>>>>>>> 9cc8fd88
    "Search Information": "",
    "Requirements": "",
    "Product Goals": [],
    "User Stories": [],
    "Competitive Analysis": [],
    "Competitive Quadrant Chart": "quadrantChart
                title Reach and engagement of campaigns
                x-axis Low Reach --> High Reach
                y-axis Low Engagement --> High Engagement
                quadrant-1 We should expand
                quadrant-2 Need to promote
                quadrant-3 Re-evaluate
                quadrant-4 May be improved
                Campaign A: [0.3, 0.6]
                Campaign B: [0.45, 0.23]
                Campaign C: [0.57, 0.69]
                Campaign D: [0.78, 0.34]
                Campaign E: [0.40, 0.34]
                Campaign F: [0.35, 0.78]",
    "Requirement Analysis": "",
    "Requirement Pool": [["P0","P0 requirement"],["P1","P1 requirement"]],
    "UI Design draft": "",
    "Anything UNCLEAR": "",
}}
[/CONTENT]
""",
    },
    "markdown": {
        "PROMPT_TEMPLATE": """
# Context
## Original Requirements
{requirements}

## Search Information
{search_information}

## mermaid quadrantChart code syntax example. DONT USE QUOTO IN CODE DUE TO INVALID SYNTAX. Replace the <Campain X> with REAL COMPETITOR NAME
```mermaid
quadrantChart
    title Reach and engagement of campaigns
    x-axis Low Reach --> High Reach
    y-axis Low Engagement --> High Engagement
    quadrant-1 We should expand
    quadrant-2 Need to promote
    quadrant-3 Re-evaluate
    quadrant-4 May be improved
    "Campaign: A": [0.3, 0.6]
    "Campaign B": [0.45, 0.23]
    "Campaign C": [0.57, 0.69]
    "Campaign D": [0.78, 0.34]
    "Campaign E": [0.40, 0.34]
    "Campaign F": [0.35, 0.78]
    "Our Target Product": [0.5, 0.6]
```

## Format example
{format_example}
-----
Role: You are a professional product manager; the goal is to design a concise, usable, efficient product
Language: Please use the same language as the user requirement to answer, but the title and code should be still in English. For example, if the user speaks Chinese, the specific text of your answer should also be in Chinese.
Requirements: According to the context, fill in the following missing information, note that each sections are returned in Python code triple quote form seperatedly.
ATTENTION: Use '##' to SPLIT SECTIONS, not '#'. AND '## <SECTION_NAME>' SHOULD WRITE BEFORE the code and triple quote. Output carefully referenced "Format example" in format.

## Language: Provide as Plain text, use the same language as the user requirement.

## Original Requirements: Provide as Plain text, place the polished complete original requirements here

## Product Goals: Provided as Python list[str], up to 3 clear, orthogonal product goals.

## User Stories: Provided as Python list[str], up to 5 scenario-based user stories

## Competitive Analysis: Provided as Python list[str], up to 7 competitive product analyses, consider as similar competitors as possible

## Competitive Quadrant Chart: Use mermaid quadrantChart code syntax. up to 14 competitive products. Translation: Distribute these competitor scores evenly between 0 and 1, trying to conform to a normal distribution centered around 0.5 as much as possible.

## Requirement Analysis: Provide as Plain text.

## Requirement Pool: Provided as Python list[list[str], the parameters are requirement description, priority(P0/P1/P2), respectively, comply with PEP standards

## UI Design draft: Provide as Plain text. Be simple. Describe the elements and functions, also provide a simple style description and layout description.
## Anything UNCLEAR: Provide as Plain text. Try to clarify it.
""",
        "FORMAT_EXAMPLE": """
---
## Original Requirements
The user ... 

## Product Goals
```python
[
    "Create a ...",
]
```

## User Stories
```python
[
    "As a user, ...",
]
```

## Competitive Analysis
```python
[
    "Python Snake Game: ...",
]
```

## Competitive Quadrant Chart
```mermaid
quadrantChart
    title Reach and engagement of campaigns
    ...
    "Our Target Product": [0.6, 0.7]
```

## Requirement Analysis
The product should be a ...

## Requirement Pool
```python
[
    ["End game ...", "P0"]
]
```

## UI Design draft
Give a basic function description, and a draft

## Anything UNCLEAR
There are no unclear points.
---
""",
    },
}


OUTPUT_MAPPING = {
    "Language": (str, ...),
    "Original Requirements": (str, ...),
<<<<<<< HEAD
    "project_name": (str, ...),
=======
    "Project Name": (str, ...),
>>>>>>> 9cc8fd88
    "Product Goals": (List[str], ...),
    "User Stories": (List[str], ...),
    "Competitive Analysis": (List[str], ...),
    "Competitive Quadrant Chart": (str, ...),
    "Requirement Analysis": (str, ...),
    "Requirement Pool": (List[List[str]], ...),
    "UI Design draft": (str, ...),
    "Anything UNCLEAR": (str, ...),
}

IS_RELATIVE_PROMPT = """
## PRD:
{old_prd}

## New Requirement:
{requirements}

___
You are a professional product manager; You need to assess whether the new requirements are relevant to the existing PRD to determine whether to merge the new requirements into this PRD.
Is the newly added requirement in "New Requirement" related to the PRD? 
Respond with `YES` if it is related, `NO` if it is not, and provide the reasons. Return the response in JSON format.
"""

MERGE_PROMPT = """
# Context
## Original Requirements
{requirements}


## Old PRD
{old_prd}
-----
Role: You are a professional product manager; The goal is to incorporate the newly added requirements from the "Original Requirements" into the existing Product Requirements Document (PRD) in the "Old PRD" in order to design a concise, usable, and efficient product.
Language: Please use the same language as the user requirement, but the title and code should be still in English. For example, if the user speaks Chinese, the specific text of your answer should also be in Chinese.
Requirements: According to the context, fill in the following missing information, each section name is a key in json ,If the requirements are unclear, ensure minimum viability and avoid excessive design
ATTENTION: Output carefully referenced "Old PRD" in format.

## YOU NEED TO FULFILL THE BELOW JSON DOC

{{
    "Language": "", # str, use the same language as the user requirement. en_us / zh_cn etc.
    "Original Requirements": "", # str, place the polished complete original requirements here
<<<<<<< HEAD
    "project_name": "{project_name}", # str, if it's empty, name it with snake case style, like game_2048 / web_2048 / simple_crm etc.
=======
    "Project Name": "{project_name}", # str, if it's empty, name it with snake case style, like game_2048 / web_2048 / simple_crm etc.
>>>>>>> 9cc8fd88
    "Search Information": "",
    "Requirements": "", 
    "Product Goals": [], # Provided as Python list[str], up to 3 clear, orthogonal product goals.
    "User Stories": [], # Provided as Python list[str], up to 5 scenario-based user stories
    "Competitive Analysis": [], # Provided as Python list[str], up to 8 competitive product analyses
    # Use mermaid quadrantChart code syntax. up to 14 competitive products. Translation: Distribute these competitor scores evenly between 0 and 1, trying to conform to a normal distribution centered around 0.5 as much as possible.
    "Competitive Quadrant Chart": "quadrantChart
                title Reach and engagement of campaigns
                x-axis Low Reach --> High Reach
                y-axis Low Engagement --> High Engagement
                quadrant-1 We should expand
                quadrant-2 Need to promote
                quadrant-3 Re-evaluate
                quadrant-4 May be improved
                Campaign A: [0.3, 0.6]
                Campaign B: [0.45, 0.23]
                Campaign C: [0.57, 0.69]
                Campaign D: [0.78, 0.34]
                Campaign E: [0.40, 0.34]
                Campaign F: [0.35, 0.78]",
    "Requirement Analysis": "", # Provide as Plain text.
    "Requirement Pool": [["P0","P0 requirement"],["P1","P1 requirement"]], # Provided as Python list[list[str], the parameters are requirement description, priority(P0/P1/P2), respectively, comply with PEP standards
    "UI Design draft": "", # Provide as Plain text. Be simple. Describe the elements and functions, also provide a simple style description and layout description.
    "Anything UNCLEAR": "", # Provide as Plain text. Try to clarify it.
}}

output a properly formatted JSON, wrapped inside [CONTENT][/CONTENT] like "Old PRD" format,
and only output the json inside this tag, nothing else
"""


class WritePRD(Action):
    def __init__(self, name="", context=None, llm=None):
        super().__init__(name, context, llm)

    async def run(self, with_messages, format=CONFIG.prompt_format, *args, **kwargs) -> ActionOutput:
        # Determine which requirement documents need to be rewritten: Use LLM to assess whether new requirements are
        # related to the PRD. If they are related, rewrite the PRD.
        requirement_doc = await FileRepository.get_file(filename=REQUIREMENT_FILENAME, relative_path=DOCS_FILE_REPO)
        prds_file_repo = CONFIG.git_repo.new_file_repository(PRDS_FILE_REPO)
        prd_docs = await prds_file_repo.get_all()
        change_files = Documents()
        for prd_doc in prd_docs:
            prd_doc = await self._update_prd(
                requirement_doc=requirement_doc, prd_doc=prd_doc, prds_file_repo=prds_file_repo, *args, **kwargs
            )
            if not prd_doc:
                continue
            change_files.docs[prd_doc.filename] = prd_doc
            logger.info(f"REWRITE PRD:{prd_doc.filename}")
        # If there is no existing PRD, generate one using 'docs/requirement.txt'.
        if not change_files.docs:
            prd_doc = await self._update_prd(
                requirement_doc=requirement_doc, prd_doc=None, prds_file_repo=prds_file_repo, *args, **kwargs
            )
            if prd_doc:
                change_files.docs[prd_doc.filename] = prd_doc
                logger.info(f"NEW PRD:{prd_doc.filename}")
        # Once all files under 'docs/prds/' have been compared with the newly added requirements, trigger the
        # 'publish' message to transition the workflow to the next stage. This design allows room for global
        # optimization in subsequent steps.
        return ActionOutput(content=change_files.json(), instruct_content=change_files)

    async def _run_new_requirement(self, requirements, format=CONFIG.prompt_format, *args, **kwargs) -> ActionOutput:
        sas = SearchAndSummarize()
        # rsp = await sas.run(context=requirements, system_text=SEARCH_AND_SUMMARIZE_SYSTEM_EN_US)
        rsp = ""
        info = f"### Search Results\n{sas.result}\n\n### Search Summary\n{rsp}"
        if sas.result:
            logger.info(sas.result)
            logger.info(rsp)

        # logger.info(format)
        prompt_template, format_example = get_template(templates, format)
        project_name = CONFIG.project_name if CONFIG.project_name else ""
        format_example = format_example.format(project_name=project_name)
        # logger.info(prompt_template)
        # logger.info(format_example)
        prompt = prompt_template.format(
<<<<<<< HEAD
            requirements=requirements, search_information=info, format_example=format_example,
            project_name=project_name
=======
            requirements=requirements, search_information=info, format_example=format_example, project_name=project_name
>>>>>>> 9cc8fd88
        )
        # logger.info(prompt)
        # prd = await self._aask_v1(prompt, "prd", OUTPUT_MAPPING)
        prd = await self._aask_v1(prompt, "prd", OUTPUT_MAPPING, format=format)
        await self._rename_workspace(prd)
        return prd

    async def _is_relative_to(self, new_requirement_doc, old_prd_doc) -> bool:
        prompt = IS_RELATIVE_PROMPT.format(old_prd=old_prd_doc.content, requirements=new_requirement_doc.content)
        res = await self._aask(prompt=prompt)
        logger.info(f"REQ-RELATIVE:[{new_requirement_doc.root_relative_path}, {old_prd_doc.root_relative_path}]: {res}")
        if "YES" in res:
            return True
        return False

    async def _merge(self, new_requirement_doc, prd_doc, format=CONFIG.prompt_format) -> Document:
        if not CONFIG.project_name:
            CONFIG.project_name = Path(CONFIG.project_path).name
<<<<<<< HEAD
        prompt = MERGE_PROMPT.format(requirements=new_requirement_doc.content, old_prd=prd_doc.content,
                                     project_name=CONFIG.project_name)
=======
        prompt = MERGE_PROMPT.format(
            requirements=new_requirement_doc.content, old_prd=prd_doc.content, project_name=CONFIG.project_name
        )
>>>>>>> 9cc8fd88
        prd = await self._aask_v1(prompt, "prd", OUTPUT_MAPPING, format=format)
        prd_doc.content = prd.instruct_content.json(ensure_ascii=False)
        await self._rename_workspace(prd)
        return prd_doc

    async def _update_prd(self, requirement_doc, prd_doc, prds_file_repo, *args, **kwargs) -> Document | None:
        if not prd_doc:
            prd = await self._run_new_requirement(requirements=[requirement_doc.content], *args, **kwargs)
            new_prd_doc = Document(
                root_path=PRDS_FILE_REPO,
                filename=FileRepository.new_filename() + ".json",
                content=prd.instruct_content.json(ensure_ascii=False),
            )
        elif await self._is_relative_to(requirement_doc, prd_doc):
            new_prd_doc = await self._merge(requirement_doc, prd_doc)
        else:
            return None
        await prds_file_repo.save(filename=new_prd_doc.filename, content=new_prd_doc.content)
        await self._save_competitive_analysis(new_prd_doc)
        await self._save_pdf(new_prd_doc)
        return new_prd_doc

    @staticmethod
    async def _save_competitive_analysis(prd_doc):
        m = json.loads(prd_doc.content)
        quadrant_chart = m.get("Competitive Quadrant Chart")
        if not quadrant_chart:
            return
        pathname = (
            CONFIG.git_repo.workdir / Path(COMPETITIVE_ANALYSIS_FILE_REPO) / Path(prd_doc.filename).with_suffix("")
        )
        if not pathname.parent.exists():
            pathname.parent.mkdir(parents=True, exist_ok=True)
        await mermaid_to_file(quadrant_chart, pathname)

    @staticmethod
    async def _save_pdf(prd_doc):
        await FileRepository.save_as(doc=prd_doc, with_suffix=".md", relative_path=PRD_PDF_FILE_REPO)

    @staticmethod
    async def _rename_workspace(prd):
        if CONFIG.project_path:  # Updating on the old version has already been specified if it's valid. According to
            # Section 2.2.3.10 of RFC 135
            if not CONFIG.project_name:
                CONFIG.project_name = Path(CONFIG.project_path).name
                return

        if not CONFIG.project_name:
            if isinstance(prd, ActionOutput):
<<<<<<< HEAD
                ws_name = prd.instruct_content.dict()["project_name"]
            else:
                ws_name = CodeParser.parse_str(block="project_name", text=prd)
=======
                ws_name = prd.instruct_content.dict()["Project Name"]
            else:
                ws_name = CodeParser.parse_str(block="Project Name", text=prd)
>>>>>>> 9cc8fd88
            CONFIG.project_name = ws_name
        CONFIG.git_repo.rename_root(CONFIG.project_name)<|MERGE_RESOLUTION|>--- conflicted
+++ resolved
@@ -55,11 +55,7 @@
 {{
     "Language": "", # str, use the same language as the user requirement. en_us / zh_cn etc.
     "Original Requirements": "", # str, place the polished complete original requirements here
-<<<<<<< HEAD
-    "project_name": "{project_name}", # str, if it's empty, name it with snake case style, like game_2048 / web_2048 / simple_crm etc.
-=======
     "Project Name": "{project_name}", # str, if it's empty, name it with snake case style, like game_2048 / web_2048 / simple_crm etc.
->>>>>>> 9cc8fd88
     "Search Information": "",
     "Requirements": "", 
     "Product Goals": [], # Provided as Python list[str], up to 3 clear, orthogonal product goals.
@@ -94,11 +90,7 @@
 {{
     "Language": "",
     "Original Requirements": "",
-<<<<<<< HEAD
-    "project_name": "{project_name}",
-=======
     "Project Name": "{project_name}",
->>>>>>> 9cc8fd88
     "Search Information": "",
     "Requirements": "",
     "Product Goals": [],
@@ -239,11 +231,7 @@
 OUTPUT_MAPPING = {
     "Language": (str, ...),
     "Original Requirements": (str, ...),
-<<<<<<< HEAD
-    "project_name": (str, ...),
-=======
     "Project Name": (str, ...),
->>>>>>> 9cc8fd88
     "Product Goals": (List[str], ...),
     "User Stories": (List[str], ...),
     "Competitive Analysis": (List[str], ...),
@@ -286,11 +274,7 @@
 {{
     "Language": "", # str, use the same language as the user requirement. en_us / zh_cn etc.
     "Original Requirements": "", # str, place the polished complete original requirements here
-<<<<<<< HEAD
-    "project_name": "{project_name}", # str, if it's empty, name it with snake case style, like game_2048 / web_2048 / simple_crm etc.
-=======
     "Project Name": "{project_name}", # str, if it's empty, name it with snake case style, like game_2048 / web_2048 / simple_crm etc.
->>>>>>> 9cc8fd88
     "Search Information": "",
     "Requirements": "", 
     "Product Goals": [], # Provided as Python list[str], up to 3 clear, orthogonal product goals.
@@ -370,12 +354,7 @@
         # logger.info(prompt_template)
         # logger.info(format_example)
         prompt = prompt_template.format(
-<<<<<<< HEAD
-            requirements=requirements, search_information=info, format_example=format_example,
-            project_name=project_name
-=======
             requirements=requirements, search_information=info, format_example=format_example, project_name=project_name
->>>>>>> 9cc8fd88
         )
         # logger.info(prompt)
         # prd = await self._aask_v1(prompt, "prd", OUTPUT_MAPPING)
@@ -394,14 +373,9 @@
     async def _merge(self, new_requirement_doc, prd_doc, format=CONFIG.prompt_format) -> Document:
         if not CONFIG.project_name:
             CONFIG.project_name = Path(CONFIG.project_path).name
-<<<<<<< HEAD
-        prompt = MERGE_PROMPT.format(requirements=new_requirement_doc.content, old_prd=prd_doc.content,
-                                     project_name=CONFIG.project_name)
-=======
         prompt = MERGE_PROMPT.format(
             requirements=new_requirement_doc.content, old_prd=prd_doc.content, project_name=CONFIG.project_name
         )
->>>>>>> 9cc8fd88
         prd = await self._aask_v1(prompt, "prd", OUTPUT_MAPPING, format=format)
         prd_doc.content = prd.instruct_content.json(ensure_ascii=False)
         await self._rename_workspace(prd)
@@ -451,14 +425,8 @@
 
         if not CONFIG.project_name:
             if isinstance(prd, ActionOutput):
-<<<<<<< HEAD
-                ws_name = prd.instruct_content.dict()["project_name"]
-            else:
-                ws_name = CodeParser.parse_str(block="project_name", text=prd)
-=======
                 ws_name = prd.instruct_content.dict()["Project Name"]
             else:
                 ws_name = CodeParser.parse_str(block="Project Name", text=prd)
->>>>>>> 9cc8fd88
             CONFIG.project_name = ws_name
         CONFIG.git_repo.rename_root(CONFIG.project_name)