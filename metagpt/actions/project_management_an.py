#!/usr/bin/env python
# -*- coding: utf-8 -*-
"""
@Time    : 2023/12/14 15:28
@Author  : alexanderwu
@File    : project_management_an.py
"""
from typing import List, Optional

from metagpt.actions.action_node import ActionNode

<<<<<<< HEAD
REQUIRED_PYTHON_PACKAGES = ActionNode(
    key="Required packages",
    expected_type=List[str],
    instruction="Provide required packages The response language should correspond to the context and requirements.",
=======
REQUIRED_PACKAGES = ActionNode(
    key="Required packages",
    expected_type=Optional[List[str]],
    instruction="Provide required third-party packages in requirements.txt format.",
>>>>>>> 07d4be2d
    example=["flask==1.1.2", "bcrypt==3.2.0"],
)

REQUIRED_OTHER_LANGUAGE_PACKAGES = ActionNode(
    key="Required Other language third-party packages",
    expected_type=List[str],
    instruction="List down the required packages for languages other than Python.",
    example=["No third-party dependencies required"],
)

LOGIC_ANALYSIS = ActionNode(
    key="Logic Analysis",
    expected_type=List[List[str]],
    instruction="Provide a list of files with the classes/methods/functions to be implemented, "
    "including dependency analysis and imports."
    "Ensure consistency between System Design and Logic Analysis; the files must match exactly. "
    "If the file is written in Vue or React, use Tailwind CSS for styling.",
    example=[
        ["game.py", "Contains Game class and ... functions"],
        ["main.py", "Contains main function, from game import Game"],
    ],
)

REFINED_LOGIC_ANALYSIS = ActionNode(
    key="Refined Logic Analysis",
    expected_type=List[List[str]],
    instruction="Review and refine the logic analysis by merging the Legacy Content and Incremental Content. "
    "Provide a comprehensive list of files with classes/methods/functions to be implemented or modified incrementally. "
    "Include dependency analysis, consider potential impacts on existing code, and document necessary imports.",
    example=[
        ["game.py", "Contains Game class and ... functions"],
        ["main.py", "Contains main function, from game import Game"],
        ["new_feature.py", "Introduces NewFeature class and related functions"],
        ["utils.py", "Modifies existing utility functions to support incremental changes"],
    ],
)

TASK_LIST = ActionNode(
    key="Task list",
    expected_type=List[str],
    instruction="Break down the tasks into a list of filenames, prioritized by dependency order.",
    example=["game.py", "main.py"],
)

REFINED_TASK_LIST = ActionNode(
    key="Refined Task list",
    expected_type=List[str],
    instruction="Review and refine the combined task list after the merger of Legacy Content and Incremental Content, "
    "and consistent with Refined File List. Ensure that tasks are organized in a logical and prioritized order, "
    "considering dependencies for a streamlined and efficient development process. ",
    example=["new_feature.py", "utils", "game.py", "main.py"],
)

FULL_API_SPEC = ActionNode(
    key="Full API spec",
    expected_type=str,
    instruction="Describe all APIs using OpenAPI 3.0 spec that may be used by both frontend and backend. If front-end "
    "and back-end communication is not required, leave it blank.",
    example="openapi: 3.0.0 ...",
)

SHARED_KNOWLEDGE = ActionNode(
    key="Shared Knowledge",
    expected_type=str,
    instruction="Detail any shared knowledge, like common utility functions or configuration variables.",
    example="`game.py` contains functions shared across the project.",
)

REFINED_SHARED_KNOWLEDGE = ActionNode(
    key="Refined Shared Knowledge",
    expected_type=str,
    instruction="Update and expand shared knowledge to reflect any new elements introduced. This includes common "
    "utility functions, configuration variables for team collaboration. Retain content that is not related to "
    "incremental development but important for consistency and clarity.",
    example="`new_module.py` enhances shared utility functions for improved code reusability and collaboration.",
)


ANYTHING_UNCLEAR_PM = ActionNode(
    key="Anything UNCLEAR",
    expected_type=str,
    instruction="Mention any unclear aspects in the project management context and try to clarify them.",
    example="Clarification needed on how to start and initialize third-party libraries.",
)

NODES = [
    REQUIRED_PACKAGES,
    REQUIRED_OTHER_LANGUAGE_PACKAGES,
    LOGIC_ANALYSIS,
    TASK_LIST,
    FULL_API_SPEC,
    SHARED_KNOWLEDGE,
    ANYTHING_UNCLEAR_PM,
]

REFINED_NODES = [
    REQUIRED_PACKAGES,
    REQUIRED_OTHER_LANGUAGE_PACKAGES,
    REFINED_LOGIC_ANALYSIS,
    REFINED_TASK_LIST,
    FULL_API_SPEC,
    REFINED_SHARED_KNOWLEDGE,
    ANYTHING_UNCLEAR_PM,
]

PM_NODE = ActionNode.from_children("PM_NODE", NODES)
REFINED_PM_NODE = ActionNode.from_children("REFINED_PM_NODE", REFINED_NODES)<|MERGE_RESOLUTION|>--- conflicted
+++ resolved
@@ -9,17 +9,10 @@
 
 from metagpt.actions.action_node import ActionNode
 
-<<<<<<< HEAD
-REQUIRED_PYTHON_PACKAGES = ActionNode(
-    key="Required packages",
-    expected_type=List[str],
-    instruction="Provide required packages The response language should correspond to the context and requirements.",
-=======
 REQUIRED_PACKAGES = ActionNode(
     key="Required packages",
     expected_type=Optional[List[str]],
-    instruction="Provide required third-party packages in requirements.txt format.",
->>>>>>> 07d4be2d
+    instruction="Provide required packages The response language should correspond to the context and requirements.",
     example=["flask==1.1.2", "bcrypt==3.2.0"],
 )
 
