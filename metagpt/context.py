--- conflicted
+++ resolved
@@ -80,14 +80,11 @@
         # env.update({k: v for k, v in i.items() if isinstance(v, str)})
         return env
 
-<<<<<<< HEAD
     def set_repo_dir(self, path: str | Path):
         repo_path = Path(path)
         self.git_repo = GitRepository(local_path=repo_path, auto_init=True)
         self.repo = ProjectRepo(self.git_repo)
 
-=======
->>>>>>> 6c2d4136
     def _select_costmanager(self, llm_config: LLMConfig) -> CostManager:
         """Return a CostManager instance"""
         if llm_config.api_type == LLMType.FIREWORKS:
