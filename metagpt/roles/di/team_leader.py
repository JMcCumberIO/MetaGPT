--- conflicted
+++ resolved
@@ -72,13 +72,8 @@
         )
         context = self.llm.format_msg(self.get_memories(k=10) + [Message(content=prompt, role="user")])
 
-<<<<<<< HEAD
-        rsp = await self.llm.aask(context)
+        rsp = await self.llm.aask(context, system_msgs=[SYSTEM_PROMPT])
         self.commands = json.loads(CodeParser.parse_code(text=rsp))
-=======
-        rsp = await self.llm.aask(context, system_msgs=[SYSTEM_PROMPT])
-        self.commands = json.loads(CodeParser.parse_code(block=None, text=rsp))
->>>>>>> ec86035d
         self.rc.memory.add(Message(content=rsp, role="assistant"))
 
         return True
