--- conflicted
+++ resolved
@@ -8,46 +8,45 @@
         common properties in the Message.
 @Modified By: mashenquan, 2023-11-27. Defines file repository paths according to Section 2.2.3.4 of RFC 135.
 """
-<<<<<<< HEAD
 import contextvars
-=======
 import os
->>>>>>> 5b5d6d92
 from pathlib import Path
+
 from loguru import logger
+
 import metagpt
-
-
-<<<<<<< HEAD
-def get_project_root():
-    """Search upwards to find the project root directory."""
-    current_path = Path.cwd()
-    while True:
-        if (
-            (current_path / ".git").exists()
-            or (current_path / ".project_root").exists()
-            or (current_path / ".gitignore").exists()
-        ):
-            return current_path
-        parent_path = current_path.parent
-        if parent_path == current_path:
-            raise Exception("Project root not found.")
-        current_path = parent_path
-
 
 OPTIONS = contextvars.ContextVar("OPTIONS")
 
-PROJECT_ROOT = get_project_root()
-DATA_PATH = PROJECT_ROOT / "data"
-WORKSPACE_ROOT = PROJECT_ROOT / "workspace"
-PROMPT_PATH = PROJECT_ROOT / "metagpt/prompts"
-UT_PATH = PROJECT_ROOT / "data/ut"
-SWAGGER_PATH = UT_PATH / "files/api/"
-UT_PY_PATH = UT_PATH / "files/ut/"
-API_QUESTIONS_PATH = UT_PATH / "files/question/"
-YAPI_URL = "http://yapi.deepwisdomai.com/"
-TMP = PROJECT_ROOT / "tmp"
-=======
+
+# <<<<<<< HEAD
+# def get_project_root():
+#     """Search upwards to find the project root directory."""
+#     current_path = Path.cwd()
+#     while True:
+#         if (
+#             (current_path / ".git").exists()
+#             or (current_path / ".project_root").exists()
+#             or (current_path / ".gitignore").exists()
+#         ):
+#             return current_path
+#         parent_path = current_path.parent
+#         if parent_path == current_path:
+#             raise Exception("Project root not found.")
+#         current_path = parent_path
+#
+#
+# PROJECT_ROOT = get_project_root()
+# DATA_PATH = PROJECT_ROOT / "data"
+# WORKSPACE_ROOT = PROJECT_ROOT / "workspace"
+# PROMPT_PATH = PROJECT_ROOT / "metagpt/prompts"
+# UT_PATH = PROJECT_ROOT / "data/ut"
+# SWAGGER_PATH = UT_PATH / "files/api/"
+# UT_PY_PATH = UT_PATH / "files/ut/"
+# API_QUESTIONS_PATH = UT_PATH / "files/question/"
+# YAPI_URL = "http://yapi.deepwisdomai.com/"
+# TMP = PROJECT_ROOT / "tmp"
+# =======
 def get_metagpt_package_root():
     """Get the root directory of the installed package."""
     package_root = Path(metagpt.__file__).parent.parent
@@ -58,7 +57,7 @@
 def get_metagpt_root():
     """Get the project root directory."""
     # Check if a project root is specified in the environment variable
-    project_root_env = os.getenv('METAGPT_PROJECT_ROOT')
+    project_root_env = os.getenv("METAGPT_PROJECT_ROOT")
     if project_root_env:
         project_root = Path(project_root_env)
         logger.info(f"PROJECT_ROOT set from environment variable to {str(project_root)}")
@@ -74,7 +73,6 @@
 DEFAULT_WORKSPACE_ROOT = METAGPT_ROOT / "workspace"
 
 DATA_PATH = METAGPT_ROOT / "data"
->>>>>>> 5b5d6d92
 RESEARCH_PATH = DATA_PATH / "research"
 TUTORIAL_PATH = DATA_PATH / "tutorial_docx"
 INVOICE_OCR_TABLE_PATH = DATA_PATH / "invoice_table"
@@ -93,7 +91,7 @@
 # REAL CONSTS
 
 MEM_TTL = 24 * 30 * 3600
-<<<<<<< HEAD
+
 
 MESSAGE_ROUTE_FROM = "sent_from"
 MESSAGE_ROUTE_TO = "send_to"
@@ -117,6 +115,5 @@
 TASK_PDF_FILE_REPO = "resources/api_spec_and_tasks"
 TEST_CODES_FILE_REPO = "tests"
 TEST_OUTPUTS_FILE_REPO = "test_outputs"
-=======
-YAPI_URL = "http://yapi.deepwisdomai.com/"
->>>>>>> 5b5d6d92
+
+YAPI_URL = "http://yapi.deepwisdomai.com/"